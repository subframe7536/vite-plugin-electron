import { dirname, join } from 'path'
import { builtinModules } from 'module'
import {
  type InlineConfig,
  type ResolvedConfig,
  build as viteBuild,
  mergeConfig,
  normalizePath,
} from 'vite'
import type { Configuration } from './types'

const isProduction = process.env./* from mode option */NODE_ENV === 'production'

export async function build(config: Configuration, viteConfig: ResolvedConfig) {
  if (config.preload) {
    await viteBuild(resolveBuildConfig('preload', config, viteConfig))
  }
  await viteBuild(resolveBuildConfig('main', config, viteConfig))
}

// -------------------------------------------------

export function resolveBuildConfig(
  proc: 'main' | 'preload',
  config: Configuration,
  viteConfig: ResolvedConfig,
): InlineConfig {
  const conf: InlineConfig = {
    // 🚧 Avoid recursive build caused by load config file
    configFile: false,
    envFile: false,
    publicDir: false,

    build: {
      emptyOutDir: false,
      minify: isProduction,
      rollupOptions: {
        external: [
          'electron',
          ...builtinModules,
        ],
      },
    },
  }
  let entry: string

  // In fact, there may be more than one `preload`, but there is only one `main`
  if (proc === 'preload') {
    const input = config[proc].input
    conf.build.rollupOptions = {
      ...conf.build.rollupOptions,
      input,
      output: {
        format: 'cjs',
        // Only one file will be bundled, which is consistent with the behavior of `build.lib`
        manualChunks: {},
        // https://github.com/vitejs/vite/blob/09c4fc01a83b84f77b7292abcfe7500f0e948db6/packages/vite/src/node/build.ts#L467
        entryFileNames: '[name].js',
        chunkFileNames: '[name].js',
        assetFileNames: '[name].[ext]',
      },
    }

    if (Array.isArray(input)) {
      // This may inaccuracy, you can explicitly specify `build.outDir` to avoid it
      entry = input[0]
    } else if (typeof input === 'object') {
      // This may inaccuracy, you can explicitly specify `build.outDir` to avoid it
      entry = Object.values(input)[0]
    } else {
      entry = input
    }
  } else {
    conf.build.lib = {
      entry: entry = config[proc].entry,
      formats: ['cjs'],
      fileName: () => '[name].js',
    }
  }

  // Assign default dir
<<<<<<< HEAD
  conf.build.outDir = normalizePath(`${viteConfig.build.outDir}/electron`)
=======
  const outDir = dirname(join(
    viteConfig.build.outDir,
    entry.replace(viteConfig.root, '')
  ))
  conf.build.outDir = outDir
>>>>>>> 12db218a

  return mergeConfig(conf, config[proc]?.vite || {}) as InlineConfig
}<|MERGE_RESOLUTION|>--- conflicted
+++ resolved
@@ -79,15 +79,7 @@
   }
 
   // Assign default dir
-<<<<<<< HEAD
   conf.build.outDir = normalizePath(`${viteConfig.build.outDir}/electron`)
-=======
-  const outDir = dirname(join(
-    viteConfig.build.outDir,
-    entry.replace(viteConfig.root, '')
-  ))
-  conf.build.outDir = outDir
->>>>>>> 12db218a
 
   return mergeConfig(conf, config[proc]?.vite || {}) as InlineConfig
 }